/*
 * Copyright 2018 Marco Helmich
 *
 * Licensed under the Apache License, Version 2.0 (the "License");
 * you may not use this file except in compliance with the License.
 * You may obtain a copy of the License at
 *
 *     http://www.apache.org/licenses/LICENSE-2.0
 *
 * Unless required by applicable law or agreed to in writing, software
 * distributed under the License is distributed on an "AS IS" BASIS,
 * WITHOUT WARRANTIES OR CONDITIONS OF ANY KIND, either express or implied.
 * See the License for the specific language governing permissions and
 * limitations under the License.
 */

package cluster

import (
	"fmt"
	"testing"
	"time"

	"github.com/gogo/protobuf/proto"
	"github.com/mhelmich/carbon-copy-go/pb"
	log "github.com/sirupsen/logrus"
	"github.com/stretchr/testify/assert"
)

func TestClusterBasic(t *testing.T) {
	hn := "127.0.0.1"

	cfg1 := ClusterConfig{
		RaftPort:        17111,
		NumRaftVoters:   3,
		Peers:           nil,
		hostname:        hn,
		RaftServicePort: 27111,
		SerfPort:        37111,
		longMemberId:    "node1",
		raftNotifyCh:    make(chan bool, 16),
		logger: log.WithFields(log.Fields{
			"cluster": "AAA",
		}),
		isDevMode: true,
	}
	c1, err := createNewCluster(cfg1)
	assert.Nil(t, err)
	assert.NotNil(t, c1)
	consumeChannelEmpty(c1.GetGridMemberChangeEvents())

	peers := make([]string, 1)
	peers[0] = fmt.Sprintf("%s:%d", hn, 37111)
	cfg2 := ClusterConfig{
		RaftPort:        17222,
		NumRaftVoters:   3,
		Peers:           peers,
		hostname:        hn,
		RaftServicePort: 27222,
		SerfPort:        37222,
		longMemberId:    "node2",
		raftNotifyCh:    make(chan bool, 16),
		logger: log.WithFields(log.Fields{
			"cluster": "BBB",
		}),
		isDevMode: true,
	}
	c2, err := createNewCluster(cfg2)
	assert.Nil(t, err)
	assert.NotNil(t, c2)
	consumeChannelEmpty(c2.GetGridMemberChangeEvents())

	ids := make(map[int]bool)
	ids[1] = true
	ids[2] = true
	_, ok := ids[c1.GetMyShortMemberId()]
	assert.True(t, ok)
	delete(ids, c1.GetMyShortMemberId())
	_, ok = ids[c2.GetMyShortMemberId()]
	assert.True(t, ok)
	delete(ids, c2.GetMyShortMemberId())
	assert.Equal(t, 0, len(ids))

	// assert on cluster state
	// I'm constantly asking c2 during this series of assertions
	// see who the leader is - should be c1
	bites, err := c2.consensusStore.get(consensusLeaderName)
	assert.Nil(t, err)
	assert.Equal(t, cfg1.longMemberId, string(bites))
	// get member info of c1 - assert on short id
	bites, err = c2.consensusStore.get(consensusMembersRootName + cfg1.longMemberId)
	assert.Nil(t, err)
	assert.NotNil(t, bites)
	memberInfo := &pb.MemberInfo{}
	err = proto.Unmarshal(bites, memberInfo)
	assert.Nil(t, err)
	assert.Equal(t, cfg1.longMemberId, memberInfo.LongMemberId)
	assert.Equal(t, 1, int(memberInfo.ShortMemberId))
	// get member info of c2 - assert on short id
	bites, err = c2.consensusStore.get(consensusMembersRootName + cfg2.longMemberId)
	assert.Nil(t, err)
	assert.NotNil(t, bites)
	memberInfo = &pb.MemberInfo{}
	err = proto.Unmarshal(bites, memberInfo)
	assert.Nil(t, err)
	assert.Equal(t, cfg2.longMemberId, memberInfo.LongMemberId)
	assert.Equal(t, 2, int(memberInfo.ShortMemberId))
	// assert both have been added as raft voters
	kvs, err := c2.consensusStore.getPrefix(consensusVotersName)
	assert.Nil(t, err)
	assert.Equal(t, 2, len(kvs))
	assert.NotNil(t, bites)

	assert.Nil(t, c1.Close())
	assert.Nil(t, c2.Close())
}

func TestClusterHouseKeeping(t *testing.T) {
	hn := "127.0.0.1"

	cfg1 := ClusterConfig{
		RaftPort:        18111,
		NumRaftVoters:   3,
		Peers:           nil,
		hostname:        hn,
		RaftServicePort: 28111,
		SerfPort:        38111,
		longMemberId:    "node1",
		raftNotifyCh:    make(chan bool, 16),
		logger: log.WithFields(log.Fields{
			"cluster": "AAA",
		}),
		isDevMode: true,
	}
	c1, err := createNewCluster(cfg1)
	assert.Nil(t, err)
	assert.NotNil(t, c1)
	gridEvent := <-c1.GetGridMemberChangeEvents()
	assert.Equal(t, MemberJoined, gridEvent.Type)
	assert.Equal(t, 1, gridEvent.ShortMemberId)
	// yupp, no grid port set hence the value is 0
	assert.Equal(t, hn+":0", gridEvent.MemberGridAddress)
	// eat all other messages in this channel
	consumeChannelEmpty(c1.GetGridMemberChangeEvents())

	// assert on consensus store state
	bites, err := c1.consensusStore.get(consensusLeaderName)
	assert.Nil(t, err)
	assert.Equal(t, cfg1.longMemberId, string(bites))
	bites, err = c1.consensusStore.get(consensusMembersRootName + cfg1.longMemberId)
	assert.Nil(t, err)
	assert.NotNil(t, bites)
	memberInfo := &pb.MemberInfo{}
	err = proto.Unmarshal(bites, memberInfo)
	assert.Nil(t, err)
	assert.Equal(t, cfg1.longMemberId, memberInfo.LongMemberId)
	kvs, err := c1.consensusStore.getPrefix(consensusVotersName)
	assert.Nil(t, err)
	assert.Equal(t, 1, len(kvs))
	assert.Equal(t, consensusVotersName+cfg1.longMemberId, kvs[0].k)
	assert.NotNil(t, bites)

	c1.Close()
}

func TestClusterAddNonvoters(t *testing.T) {
	hn := "127.0.0.1"

	cfg1 := ClusterConfig{
		RaftPort:        19111,
		NumRaftVoters:   3,
		Peers:           nil,
		hostname:        hn,
		RaftServicePort: 29111,
		SerfPort:        39111,
		longMemberId:    "node1",
		raftNotifyCh:    make(chan bool, 16),
		logger: log.WithFields(log.Fields{
			"cluster": "AAA",
		}),
		isDevMode: true,
	}
	c1, err := createNewCluster(cfg1)
	assert.Nil(t, err)
	assert.NotNil(t, c1)
	consumeChannelEmpty(c1.GetGridMemberChangeEvents())

	time.Sleep(3000 * time.Millisecond)
	peers2 := make([]string, 1)
	peers2[0] = fmt.Sprintf("%s:%d", hn, cfg1.SerfPort)
	cfg2 := ClusterConfig{
		RaftPort:        19222,
		NumRaftVoters:   3,
		Peers:           peers2,
		hostname:        hn,
		RaftServicePort: 29222,
		SerfPort:        39222,
		longMemberId:    "node2",
		raftNotifyCh:    make(chan bool, 16),
		logger: log.WithFields(log.Fields{
			"cluster": "BBB",
		}),
		isDevMode: true,
	}
	c2, err := createNewCluster(cfg2)
	assert.Nil(t, err)
	assert.NotNil(t, c2)
	consumeChannelEmpty(c2.GetGridMemberChangeEvents())

	time.Sleep(3000 * time.Millisecond)
	peers3 := make([]string, 1)
	peers3[0] = fmt.Sprintf("%s:%d", hn, cfg1.SerfPort)
	cfg3 := ClusterConfig{
		RaftPort:        19333,
		NumRaftVoters:   3,
		Peers:           peers3,
		hostname:        hn,
		RaftServicePort: 29333,
		SerfPort:        39333,
		longMemberId:    "node3",
		raftNotifyCh:    make(chan bool, 16),
		logger: log.WithFields(log.Fields{
			"cluster": "CCC",
		}),
		isDevMode: true,
	}
	c3, err := createNewCluster(cfg3)
	assert.Nil(t, err)
	assert.NotNil(t, c3)
	consumeChannelEmpty(c3.GetGridMemberChangeEvents())

	// time.Sleep(500 * time.Millisecond)
	// peers4 := make([]string, 1)
	// peers4[0] = fmt.Sprintf("%s:%d", hn, cfg3.SerfPort)
	// cfg4 := ClusterConfig{
	// 	RaftPort:        19444,
	// 	NumRaftVoters:   3,
	// 	Peers:           peers3,
	// 	hostname:        hn,
	// 	RaftServicePort: 29444,
	// 	SerfPort:        39444,
	// 	longMemberId:    "node4",
	// 	raftNotifyCh:    make(chan bool, 16),
	// 	logger: log.WithFields(log.Fields{
	// 		"cluster": "DDD",
	// 	}),
	// 	isDevMode: true,
	// }
	// c4, err := createNewCluster(cfg4)
	// assert.Nil(t, err)
	// assert.NotNil(t, c4)
	// consumeChannelEmpty(c4.GetGridMemberChangeEvents())
	//
	// time.Sleep(500 * time.Millisecond)
	// peers5 := make([]string, 1)
	// peers5[0] = fmt.Sprintf("%s:%d", hn, cfg4.SerfPort)
	// cfg5 := ClusterConfig{
	// 	RaftPort:        19555,
	// 	NumRaftVoters:   3,
	// 	Peers:           peers3,
	// 	hostname:        hn,
	// 	RaftServicePort: 29555,
	// 	SerfPort:        39555,
	// 	longMemberId:    "node5",
	// 	raftNotifyCh:    make(chan bool, 16),
	// 	logger: log.WithFields(log.Fields{
	// 		"cluster": "EEE",
	// 	}),
	// 	isDevMode: true,
	// }
	// c5, err := createNewCluster(cfg5)
	// assert.Nil(t, err)
	// assert.NotNil(t, c5)
	// consumeChannelEmpty(c5.GetGridMemberChangeEvents())

	time.Sleep(5000 * time.Millisecond)
	kvs, err := c2.consensusStore.getPrefix(consensusVotersName)
	assert.Nil(t, err)
	assert.Equal(t, 3, len(kvs))
	kvs, err = c2.consensusStore.getPrefix(consensusNonVotersName)
	assert.Nil(t, err)
	// assert.Equal(t, 2, len(kvs))

	c1.Close()
	time.Sleep(1000 * time.Millisecond)
	// c2.Close()
	// time.Sleep(1000 * time.Millisecond)

	time.Sleep(20000 * time.Millisecond)
	kvs, err = c3.consensusStore.getPrefix(consensusVotersName)
	assert.Nil(t, err)
	// assert.Equal(t, 3, len(kvs))
	kvs, err = c3.consensusStore.getPrefix(consensusNonVotersName)
	assert.Nil(t, err)
	// assert.Equal(t, 0, len(kvs))

<<<<<<< HEAD
	c1.Close()
	time.Sleep(1000 * time.Millisecond)
	c2.Close()
	time.Sleep(1000 * time.Millisecond)

	time.Sleep(1000 * time.Millisecond)
	kvs, err = c4.consensusStore.getPrefix(consensusVotersName)
	assert.Nil(t, err)
	assert.Equal(t, 3, len(kvs))
	kvs, err = c3.consensusStore.getPrefix(consensusNonVotersName)
	assert.Nil(t, err)
	assert.Equal(t, 0, len(kvs))

=======
>>>>>>> b102d514
	c3.Close()
	// c4.Close()
	// c5.Close()
}

func consumeChannelEmpty(ch <-chan *GridMemberConnectionEvent) {
	go func() {
		for {
			i := <-ch
			if i == nil {
				return
			}
		}
	}()
}<|MERGE_RESOLUTION|>--- conflicted
+++ resolved
@@ -18,6 +18,7 @@
 
 import (
 	"fmt"
+	"runtime/debug"
 	"testing"
 	"time"
 
@@ -163,7 +164,7 @@
 	c1.Close()
 }
 
-func TestClusterAddNonvoters(t *testing.T) {
+func TestClusterSimpleLeaderFailoverOnlyVoters(t *testing.T) {
 	hn := "127.0.0.1"
 
 	cfg1 := ClusterConfig{
@@ -185,7 +186,7 @@
 	assert.NotNil(t, c1)
 	consumeChannelEmpty(c1.GetGridMemberChangeEvents())
 
-	time.Sleep(3000 * time.Millisecond)
+	time.Sleep(500 * time.Millisecond)
 	peers2 := make([]string, 1)
 	peers2[0] = fmt.Sprintf("%s:%d", hn, cfg1.SerfPort)
 	cfg2 := ClusterConfig{
@@ -207,7 +208,7 @@
 	assert.NotNil(t, c2)
 	consumeChannelEmpty(c2.GetGridMemberChangeEvents())
 
-	time.Sleep(3000 * time.Millisecond)
+	time.Sleep(500 * time.Millisecond)
 	peers3 := make([]string, 1)
 	peers3[0] = fmt.Sprintf("%s:%d", hn, cfg1.SerfPort)
 	cfg3 := ClusterConfig{
@@ -224,95 +225,164 @@
 		}),
 		isDevMode: true,
 	}
+
 	c3, err := createNewCluster(cfg3)
 	assert.Nil(t, err)
 	assert.NotNil(t, c3)
 	consumeChannelEmpty(c3.GetGridMemberChangeEvents())
 
-	// time.Sleep(500 * time.Millisecond)
-	// peers4 := make([]string, 1)
-	// peers4[0] = fmt.Sprintf("%s:%d", hn, cfg3.SerfPort)
-	// cfg4 := ClusterConfig{
-	// 	RaftPort:        19444,
-	// 	NumRaftVoters:   3,
-	// 	Peers:           peers3,
-	// 	hostname:        hn,
-	// 	RaftServicePort: 29444,
-	// 	SerfPort:        39444,
-	// 	longMemberId:    "node4",
-	// 	raftNotifyCh:    make(chan bool, 16),
-	// 	logger: log.WithFields(log.Fields{
-	// 		"cluster": "DDD",
-	// 	}),
-	// 	isDevMode: true,
-	// }
-	// c4, err := createNewCluster(cfg4)
-	// assert.Nil(t, err)
-	// assert.NotNil(t, c4)
-	// consumeChannelEmpty(c4.GetGridMemberChangeEvents())
-	//
-	// time.Sleep(500 * time.Millisecond)
-	// peers5 := make([]string, 1)
-	// peers5[0] = fmt.Sprintf("%s:%d", hn, cfg4.SerfPort)
-	// cfg5 := ClusterConfig{
-	// 	RaftPort:        19555,
-	// 	NumRaftVoters:   3,
-	// 	Peers:           peers3,
-	// 	hostname:        hn,
-	// 	RaftServicePort: 29555,
-	// 	SerfPort:        39555,
-	// 	longMemberId:    "node5",
-	// 	raftNotifyCh:    make(chan bool, 16),
-	// 	logger: log.WithFields(log.Fields{
-	// 		"cluster": "EEE",
-	// 	}),
-	// 	isDevMode: true,
-	// }
-	// c5, err := createNewCluster(cfg5)
-	// assert.Nil(t, err)
-	// assert.NotNil(t, c5)
-	// consumeChannelEmpty(c5.GetGridMemberChangeEvents())
-
-	time.Sleep(5000 * time.Millisecond)
+	debug.PrintStack()
+
+	time.Sleep(2000 * time.Millisecond)
 	kvs, err := c2.consensusStore.getPrefix(consensusVotersName)
 	assert.Nil(t, err)
 	assert.Equal(t, 3, len(kvs))
-	kvs, err = c2.consensusStore.getPrefix(consensusNonVotersName)
-	assert.Nil(t, err)
-	// assert.Equal(t, 2, len(kvs))
 
 	c1.Close()
-	time.Sleep(1000 * time.Millisecond)
-	// c2.Close()
-	// time.Sleep(1000 * time.Millisecond)
-
-	time.Sleep(20000 * time.Millisecond)
+	time.Sleep(2000 * time.Millisecond)
+
 	kvs, err = c3.consensusStore.getPrefix(consensusVotersName)
 	assert.Nil(t, err)
-	// assert.Equal(t, 3, len(kvs))
-	kvs, err = c3.consensusStore.getPrefix(consensusNonVotersName)
-	assert.Nil(t, err)
-	// assert.Equal(t, 0, len(kvs))
-
-<<<<<<< HEAD
-	c1.Close()
-	time.Sleep(1000 * time.Millisecond)
+	assert.Equal(t, 2, len(kvs))
+
 	c2.Close()
-	time.Sleep(1000 * time.Millisecond)
-
-	time.Sleep(1000 * time.Millisecond)
-	kvs, err = c4.consensusStore.getPrefix(consensusVotersName)
+	c3.Close()
+}
+
+func TestClusterComplicatedLeaderFailoverVotersNonVoters(t *testing.T) {
+	hn := "127.0.0.1"
+
+	cfg1 := ClusterConfig{
+		RaftPort:        19111,
+		NumRaftVoters:   3,
+		Peers:           nil,
+		hostname:        hn,
+		RaftServicePort: 29111,
+		SerfPort:        39111,
+		longMemberId:    "node1",
+		raftNotifyCh:    make(chan bool, 16),
+		logger: log.WithFields(log.Fields{
+			"cluster": "AAA",
+		}),
+		isDevMode: true,
+	}
+	c1, err := createNewCluster(cfg1)
+	assert.Nil(t, err)
+	assert.NotNil(t, c1)
+	consumeChannelEmpty(c1.GetGridMemberChangeEvents())
+
+	time.Sleep(500 * time.Millisecond)
+	peers2 := make([]string, 1)
+	peers2[0] = fmt.Sprintf("%s:%d", hn, cfg1.SerfPort)
+	cfg2 := ClusterConfig{
+		RaftPort:        19222,
+		NumRaftVoters:   3,
+		Peers:           peers2,
+		hostname:        hn,
+		RaftServicePort: 29222,
+		SerfPort:        39222,
+		longMemberId:    "node2",
+		raftNotifyCh:    make(chan bool, 16),
+		logger: log.WithFields(log.Fields{
+			"cluster": "BBB",
+		}),
+		isDevMode: true,
+	}
+	c2, err := createNewCluster(cfg2)
+	assert.Nil(t, err)
+	assert.NotNil(t, c2)
+	consumeChannelEmpty(c2.GetGridMemberChangeEvents())
+
+	time.Sleep(500 * time.Millisecond)
+	peers3 := make([]string, 1)
+	peers3[0] = fmt.Sprintf("%s:%d", hn, cfg1.SerfPort)
+	cfg3 := ClusterConfig{
+		RaftPort:        19333,
+		NumRaftVoters:   3,
+		Peers:           peers3,
+		hostname:        hn,
+		RaftServicePort: 29333,
+		SerfPort:        39333,
+		longMemberId:    "node3",
+		raftNotifyCh:    make(chan bool, 16),
+		logger: log.WithFields(log.Fields{
+			"cluster": "CCC",
+		}),
+		isDevMode: true,
+	}
+	c3, err := createNewCluster(cfg3)
+	assert.Nil(t, err)
+	assert.NotNil(t, c3)
+	consumeChannelEmpty(c3.GetGridMemberChangeEvents())
+
+	time.Sleep(500 * time.Millisecond)
+	peers4 := make([]string, 1)
+	peers4[0] = fmt.Sprintf("%s:%d", hn, cfg3.SerfPort)
+	cfg4 := ClusterConfig{
+		RaftPort:        19444,
+		NumRaftVoters:   3,
+		Peers:           peers3,
+		hostname:        hn,
+		RaftServicePort: 29444,
+		SerfPort:        39444,
+		longMemberId:    "node4",
+		raftNotifyCh:    make(chan bool, 16),
+		logger: log.WithFields(log.Fields{
+			"cluster": "DDD",
+		}),
+		isDevMode: true,
+	}
+	c4, err := createNewCluster(cfg4)
+	assert.Nil(t, err)
+	assert.NotNil(t, c4)
+	consumeChannelEmpty(c4.GetGridMemberChangeEvents())
+
+	time.Sleep(500 * time.Millisecond)
+	peers5 := make([]string, 1)
+	peers5[0] = fmt.Sprintf("%s:%d", hn, cfg4.SerfPort)
+	cfg5 := ClusterConfig{
+		RaftPort:        19555,
+		NumRaftVoters:   3,
+		Peers:           peers3,
+		hostname:        hn,
+		RaftServicePort: 29555,
+		SerfPort:        39555,
+		longMemberId:    "node5",
+		raftNotifyCh:    make(chan bool, 16),
+		logger: log.WithFields(log.Fields{
+			"cluster": "EEE",
+		}),
+		isDevMode: true,
+	}
+	c5, err := createNewCluster(cfg5)
+	assert.Nil(t, err)
+	assert.NotNil(t, c5)
+	consumeChannelEmpty(c5.GetGridMemberChangeEvents())
+
+	time.Sleep(2000 * time.Millisecond)
+	kvs, err := c3.consensusStore.getPrefix(consensusVotersName)
 	assert.Nil(t, err)
 	assert.Equal(t, 3, len(kvs))
 	kvs, err = c3.consensusStore.getPrefix(consensusNonVotersName)
 	assert.Nil(t, err)
-	assert.Equal(t, 0, len(kvs))
-
-=======
->>>>>>> b102d514
+	assert.Equal(t, 2, len(kvs))
+
+	c1.Close()
+	time.Sleep(10000 * time.Millisecond)
+	// c2.Close()
+	// time.Sleep(10000 * time.Millisecond)
+
+	kvs, err = c3.consensusStore.getPrefix(consensusVotersName)
+	assert.Nil(t, err)
+	assert.Equal(t, 3, len(kvs))
+	kvs, err = c3.consensusStore.getPrefix(consensusNonVotersName)
+	assert.Nil(t, err)
+	assert.Equal(t, 1, len(kvs))
+
+	c2.Close()
 	c3.Close()
-	// c4.Close()
-	// c5.Close()
+	c4.Close()
+	c5.Close()
 }
 
 func consumeChannelEmpty(ch <-chan *GridMemberConnectionEvent) {
